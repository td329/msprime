"""
Script to automate verification of the msprime simulator against
Hudson's ms.
"""
from __future__ import print_function
from __future__ import division

import math
import os
import random
import subprocess
import sys
import tempfile

import scipy.special
import pandas as pd
import numpy as np
import numpy.random
import statsmodels.api as sm
import matplotlib
# Force matplotlib to not use any Xwindows backend.
matplotlib.use('Agg')
from matplotlib import pyplot

import dendropy
import msprime.cli as cli


class SimulationVerifier(object):
    """
    Class to compare msprime against ms to ensure that the same distributions
    of values are output under the same parameters.
    """
    def __init__(self, output_dir):
        self._output_dir = output_dir
        self._instances = {}
        self._ms_executable = ["./data/ms/ms"]
        self._mspms_executable = ["python", "mspms_dev.py"]

    def get_ms_seeds(self):
        max_seed = 2**16
        seeds = [random.randint(1, max_seed) for j in range(3)]
        return ["-seed"] + map(str, seeds)

    def _run_sample_stats(self, args):
        print("\t", " ".join(args))
        p1 = subprocess.Popen(args, stdout=subprocess.PIPE)
        p2 = subprocess.Popen(
            ["./data/ms/sample_stats"], stdin=p1.stdout,
            stdout=subprocess.PIPE)
        p1.stdout.close()
        output = p2.communicate()[0]
        with tempfile.TemporaryFile() as f:
            f.write(output)
            f.seek(0)
            df = pd.read_table(f)
        return df

    def _run_ms_mutation_stats(self, args):
        return self._run_sample_stats(
            self._ms_executable + args.split() + self.get_ms_seeds())

    def _run_msprime_mutation_stats(self, args):
        return self._run_sample_stats(
            self._mspms_executable + args.split() + self.get_ms_seeds())

    def _run_ms_coalescent_stats(self, args):
        executable = ["./data/ms/ms_summary_stats"]
        with tempfile.TemporaryFile() as f:
            argList = executable + args.split() + self.get_ms_seeds()
            print("\t", " ".join(argList))
            subprocess.call(argList, stdout=f)
            f.seek(0)
            df = pd.read_table(f)
        return df

    def _run_msprime_coalescent_stats(self, args):
        print("\t msprime:", args)
        runner = cli.get_mspms_runner(args.split())
        sim = runner.get_simulator()
        num_populations = sim.get_num_populations()
        replicates = runner.get_num_replicates()
        num_trees = [0 for j in range(replicates)]
        time = [0 for j in range(replicates)]
        ca_events = [0 for j in range(replicates)]
        re_events = [0 for j in range(replicates)]
        mig_events = [None for j in range(replicates)]
        for j in range(replicates):
            sim.reset()
<<<<<<< HEAD
            sim.set_random_seed(j + 1)
=======
            sim.set_random_seed(None)
>>>>>>> b3848f2c
            sim.run()
            num_trees[j] = sim.get_num_breakpoints() + 1
            time[j] = sim.get_time()
            ca_events[j] = sim.get_num_common_ancestor_events()
            re_events[j] = sim.get_num_recombination_events()
            mig_events[j] = [
                r for row in sim.get_num_migration_events() for r in row]
        d = {
            "t": time, "num_trees": num_trees,
            "ca_events": ca_events, "re_events": re_events}
        for j in range(num_populations**2):
            events = [mig_events[k][j] for k in range(replicates)]
            d["mig_events_{}".format(j)] = events
        df = pd.DataFrame(d)
        return df

    def _build_filename(self, *args):
        output_dir = os.path.join(self._output_dir, args[0])
        if not os.path.isdir(output_dir):
            os.mkdir(output_dir)
        return os.path.join(output_dir, "_".join(args[1:]))

    def _plot_stats(self, key, stats_type, df_msp, df_ms):
        assert set(df_ms.columns.values) == set(df_msp.columns.values)
        for stat in df_ms.columns.values:
            v1 = df_ms[stat]
            v2 = df_msp[stat]
            sm.graphics.qqplot(v1)
            sm.qqplot_2samples(v1, v2, line="45")
            f = self._build_filename(key, stats_type, stat)
            pyplot.savefig(f, dpi=72)
            pyplot.close('all')

    def _run_coalescent_stats(self, key, args):
        df_msp = self._run_msprime_coalescent_stats(args)
        df_ms = self._run_ms_coalescent_stats(args)
        self._plot_stats(key, "coalescent", df_ms, df_msp)

    def _run_mutation_stats(self, key, args):
        df_msp = self._run_msprime_mutation_stats(args)
        df_ms = self._run_ms_mutation_stats(args)
        self._plot_stats(key, "mutation", df_ms, df_msp)

    def run(self, keys=None):
        the_keys = sorted(self._instances.keys())
        if keys is not None:
            the_keys = keys

        for key in the_keys:
            runner = self._instances[key]
            runner()

    def add_ms_instance(self, key, command_line):
        """
        Adds a test instance with the specified ms command line.
        """
        def f():
            print(key, command_line)
            self._run_coalescent_stats(key, command_line)
            self._run_mutation_stats(key, command_line)
        self._instances[key] = f

    def get_segregating_sites_histogram(self, cmd):
        print("\t", " ".join(cmd))
        output = subprocess.check_output(cmd)
        max_s = 200
        hist = np.zeros(max_s)
        for line in output.splitlines():
            if line.startswith("segsites"):
                s = int(line.split()[1])
                if s <= max_s:
                    hist[s] += 1
        return hist / np.sum(hist)

    def get_S_distribution(self, k, n, theta):
        """
        Returns the probability of having k segregating sites in a sample of
        size n. Wakely pg 94.
        """
        s = 0.0
        for i in range(2, n + 1):
            t1 = (-1)**i
            t2 = scipy.special.binom(n - 1, i - 1)
            t3 = (i - 1) / (theta + i - 1)
            t4 = (theta / (theta + i - 1))**k
            s += t1 * t2 * t3 * t4
        return s

    def run_s_analytical_check(self):
        """
        Runs the check for the number of segregating sites against the
        analytical prediction.
        """
        R = 100000
        theta = 2
        max_s = 20
        basedir = "tmp__NOBACKUP__/analytical_s"
        if not os.path.exists(basedir):
            os.mkdir(basedir)
        for n in range(2, 15):
            cmd = "{} {} -t {}".format(n, R, theta)
            S_ms = self.get_segregating_sites_histogram(
                self._ms_executable + cmd.split() + self.get_ms_seeds())
            S_msp = self.get_segregating_sites_histogram(
                self._mspms_executable + cmd.split() + self.get_ms_seeds())
            filename = os.path.join(basedir, "{}.png".format(n))

            fig, ax = pyplot.subplots()
            index = np.arange(10)
            S_analytical = [self.get_S_distribution(j, n, theta) for j in index]
            bar_width = 0.35
            rects1 = pyplot.bar(
                index, S_ms[index], bar_width, color='b', label="ms")
            rects2 = pyplot.bar(
                index + bar_width, S_msp[index], bar_width, color='r', label="msp")
            pyplot.plot(index + bar_width, S_analytical, "o", color='k')
            pyplot.legend()
            pyplot.xticks(index + bar_width, [str(j) for j in index])
            pyplot.tight_layout()
            pyplot.savefig(filename)

    def get_tbl_distribution(self, n, R, executable):
        """
        Returns an array of the R total branch length values from
        the specified ms-like executable.
        """
        cmd = executable + "{} {} -T -p 10".format(n, R).split()
        cmd += self.get_ms_seeds()
        print("\t", " ".join(cmd))
        output = subprocess.check_output(cmd)
        tbl = np.zeros(R)
        j = 0
        for line in output.splitlines():
            if line.startswith("("):
                t = dendropy.Tree.get_from_string(line, schema="newick")
                tbl[j] = t.length()
                j += 1
        return tbl

    def get_analytical_tbl(self, n, t):
        """
        Returns the probabily density of the total branch length t with
        a sample of n lineages. Wakeley Page 78.
        """
        t1 = (n - 1) / 2
        t2 = math.exp(-t / 2)
        t3 = pow(1 - math.exp(-t / 2), n - 2)
        return t1 * t2 * t3

    def run_tbl_analytical_check(self):
        """
        Runs the check for the total branch length.
        """
        R = 10000
        basedir = "tmp__NOBACKUP__/analytical_tbl"
        if not os.path.exists(basedir):
            os.mkdir(basedir)
        for n in range(2, 15):
            tbl_ms = self.get_tbl_distribution(n, R, self._ms_executable)
            tbl_msp = self.get_tbl_distribution(n, R, self._mspms_executable)

            sm.graphics.qqplot(tbl_ms)
            sm.qqplot_2samples(tbl_ms, tbl_msp, line="45")
            filename = os.path.join(basedir, "qqplot_{}.png".format(n))
            pyplot.savefig(filename, dpi=72)
            pyplot.close('all')

            hist_ms, bin_edges = np.histogram(tbl_ms, 20, density=True)
            hist_msp, _ = np.histogram(tbl_msp, bin_edges, density=True)

            index = bin_edges[:-1]
            # We don't seem to have the analytical value quite right here,
            # but since the value is so very close to ms's, there doesn't
            # seem to be much point in trying to fix it.
            analytical = [self.get_analytical_tbl(n, x * 2) for x in index]
            fig, ax = pyplot.subplots()
            bar_width = 0.15
            rects1 = pyplot.bar(
                index, hist_ms, bar_width, color='b', label="ms")
            rects2 = pyplot.bar(
                index + bar_width, hist_msp, bar_width, color='r', label="msp")
            pyplot.plot(index + bar_width, analytical, "o", color='k')
            pyplot.legend()
            # pyplot.xticks(index + bar_width, [str(j) for j in index])
            pyplot.tight_layout()
            filename = os.path.join(basedir, "hist_{}.png".format(n))
            pyplot.savefig(filename)

    def add_s_analytical_check(self):
        """
        Adds a check for the analytical predictions about the distribution
        of S, the number of segregating sites.
        """
        self._instances["analytical_s"] = self.run_s_analytical_check

    def add_total_branch_length_analytical_check(self):
        """
        Adds a check for the analytical check for the total branch length.
        """
        self._instances["analytical_tbl"] = self.run_tbl_analytical_check

    def add_random_instance(
            self, key, num_populations=1, num_replicates=1000,
            num_demographic_events=0):
        m = random.randint(1, 1000)
        r = random.uniform(0.01, 0.1) * m
        theta = random.uniform(1, 100)
        N = num_populations
        sample_sizes = [random.randint(2, 10) for _ in range(N)]
        migration_matrix = [
            random.random() * (j % (N + 1) != 0) for j in range(N**2)]
        structure = ""
        if num_populations > 1:
            structure = "-I {} {} -ma {}".format(
                num_populations, " ".join(str(s) for s in sample_sizes),
                " ".join(str(r) for r in migration_matrix))
        cmd = "{} {} -t {} -r {} {} {}".format(
            sum(sample_sizes), num_replicates, theta, r, m, structure)

        if N > 1:
            # Add some migration matrix changes
            t = 0
            for j in range(1, 6):
                t += 0.125
                u = random.random()
                if u < 0.33:
                    cmd += " -eM {} {}".format(t, random.random())
                elif u < 0.66:
                    j = random.randint(1, N)
                    k = j
                    while k == j:
                        k = random.randint(1, N)
                    r = random.random()
                    cmd += " -em {} {}".format(t, j, k, r)
                else:
                    migration_matrix = [
                        random.random() * (j % (N + 1) != 0)
                        for j in range(N**2)]
                    cmd += " -ema {} {} {}".format(
                        t, N, " ".join(str(r) for r in migration_matrix))

        # Set some initial growth rates, etc.
        if N == 1:
            if random.random() < 0.5:
                cmd += " -G {}".format(random.random())
            else:
                cmd += " -eN 0 {}".format(random.random())
        # Add some demographic events
        t = 0
        for j in range(num_demographic_events):
            t += 0.125
            if random.random() < 0.5:
                cmd += " -eG {} {}".format(t, random.random())
            else:
                cmd += " -eN {} {}".format(t, random.random())

        self.add_ms_instance(key, cmd)


def main():
    # random.seed(2)
    verifier = SimulationVerifier("tmp__NOBACKUP__")

    # Try various options independently
    verifier.add_ms_instance(
        "size-change1", "10 10000 -t 2.0 -eN 0.1 2.0")
    verifier.add_ms_instance(
        "growth-rate-change1", "10 10000 -t 2.0 -eG 0.1 5.0")
    verifier.add_ms_instance(
        "growth-rate-2-pops1", "10 10000 -t 2.0 -I 2 5 5 2.5 -G 5.0")
    verifier.add_ms_instance(
        "growth-rate-2-pops2", "10 10000 -t 2.0 -I 2 5 5 2.5 -G 5.0 -g 1 0.1")
    verifier.add_ms_instance(
        "growth-rate-2-pops3", "10 10000 -t 2.0 -I 2 5 5 2.5 -g 1 0.1")
    verifier.add_ms_instance(
        "growth-rate-2-pops4", "10 10000 -t 2.0 -I 2 5 5 2.5 -eg 1.0 1 5.0")
    verifier.add_ms_instance(
        "pop-size-2-pops1", "100 10000 -t 2.0 -I 2 50 50 2.5 -n 1 0.1")
    verifier.add_ms_instance(
        "pop-size-2-pops2", "100 10000 -t 2.0 -I 2 50 50 2.5 -g 1 2 -n 1 0.1")
    verifier.add_ms_instance(
        "pop-size-2-pops3", "100 10000 -t 2.0 -I 2 50 50 2.5 -eN 0.5 3.5")
    verifier.add_ms_instance(
        "pop-size-2-pops4", "100 10000 -t 2.0 -I 2 50 50 2.5 -en 0.5 1 3.5")
    verifier.add_ms_instance(
        "migration-rate-2-pops1", "100 10000 -t 2.0 -I 2 50 50 0 -eM 3 5")
    verifier.add_ms_instance(
        "migration-matrix-2-pops1",
        "100 10000 -t 2.0 -I 2 50 50 -ma x 10 0 x")
    verifier.add_ms_instance(
        "migration-matrix-2-pops2",
        "100 10000 -t 2.0 -I 2 50 50 -m 1 2 10 -m 2 1 50")
    verifier.add_ms_instance(
        "migration-rate-change-2-pops1",
        "100 10000 -t 2.0 -I 2 50 50 -eM 5 10")
    verifier.add_ms_instance(
        "migration-matrix-entry-change-2-pops1",
        "100 10000 -t 2.0 -I 2 50 50 -em 0.5 2 1 10")
    verifier.add_ms_instance(
        "migration-matrix-change-2-pops1",
        "100 10000 -t 2.0 -I 2 50 50 -ema 10.0 2 x 10 0 x")
    verifier.add_ms_instance(
        "migration-matrix-change-2-pops2",
        "100 10000 -t 2.0 -I 2 50 50 -ema 1.0 2 x 0.1 0 x "
        "-eN 1.1 0 -ema 10 2 x 0 10 x")
    verifier.add_ms_instance(
        "population-split-2-pops1",
        "100 10000 -t 2.0 -I 2 50 50 5.0 -ej 2.0 1 2")
    verifier.add_ms_instance(
        "population-split-4-pops1",
        "100 10000 -t 2.0 -I 4 50 50 0 0 2.0 -ej 0.5 2 1")
    verifier.add_ms_instance(
        "population-split-4-pops2",
        "100 10000 -t 2.0 -I 4 25 25 25 25 -ej 1 2 1 -ej 2 3 1 -ej 3 4 1")
    verifier.add_ms_instance(
        "population-split-4-pops3", (
        "100 10000 -t 2.0 -I 4 25 25 25 25 -ej 1 2 1 -em 1.5 4 1 2 "
        "-ej 2 3 1 -ej 3 4 1"))
    verifier.add_ms_instance(
        "admixture-1-pop1", "1000 1000 -t 2.0 -es 0.1 1 0.5 -em 0.1 1 2 1")
    verifier.add_ms_instance(
        "admixture-1-pop2", "1000 1000 -t 2.0 -es 0.1 1 0.1 -em 0.1 1 2 1")
    verifier.add_ms_instance(
        "admixture-1-pop3", "1000 1000 -t 2.0 -es 0.01 1 0.1 -em 0.1 2 1 1")
    verifier.add_ms_instance(
        "admixture-1-pop4",
        "1000 1000 -t 2.0 -es 0.01 1 0.1 -es 0.1 2 0 -em 0.1 3 1 1")
    verifier.add_ms_instance(
        "admixture-1-pop5",
        "1000 1000 -t 2.0 -es 0.01 1 0.1 -ej 1 2 1")
    verifier.add_ms_instance(
        "admixture-1-pop6", "1000 1000 -t 2.0 -es 0.01 1 0.0 -eg 0.02 2 5.0 ")
    verifier.add_ms_instance(
        "admixture-1-pop7", "1000 1000 -t 2.0 -es 0.01 1 0.0 -en 0.02 2 5.0 ")
    verifier.add_ms_instance(
        "admixture-2-pop1",
        "1000 1000 -t 2.0 -I 2 500 500 1 -es 0.01 1 0.1 -ej 1 3 1")
    verifier.add_ms_instance(
        "admixture-2-pop2",
        "1000 1000 -t 2.0 -I 2 500 500 2 -es 0.01 1 0.75 -em 2.0 3 1 1")
    verifier.add_ms_instance(
        "admixture-2-pop3", (
        "1000 1000 -t 2.0 -I 2 500 500 2 -es 0.01 1 0.75 -G 5.0 "
        "-em 2.0 3 1 1"))
    verifier.add_ms_instance(
        "admixture-2-pop4", (
        "1000 1000 -t 2.0 -I 2 500 500 2 -es 0.01 1 0.75 -eg 0.02 1 5.0 "
        "-em 0.02 3 1 1"))

    # Examples from ms documentation
    verifier.add_ms_instance(
        "msdoc-simple-ex", "4 20000 -t 5.0")
    verifier.add_ms_instance(
        "msdoc-recomb-ex", "15 1000 -t 10.04 -r 100.0 2501")
    verifier.add_ms_instance(
        "msdoc-structure-ex1", "15 1000 -t 2.0 -I 3 10 4 1 5.0")
    verifier.add_ms_instance(
        "msdoc-structure-ex2",
        "15 1000 -t 2.0 -I 3 10 4 1 5.0 -m 1 2 10.0 -m 2 1 9.0")
    verifier.add_ms_instance(
        "msdoc-structure-ex3",
        "15 1000 -t 10.0 -I 3 10 4 1 -ma x 1.0 2.0 3.0 x 4.0 5.0 6.0 x")
    verifier.add_ms_instance(
        "msdoc-outgroup-sequence", "11 1000 -t 2.0 -I 2 1 10 -ej 6.0 1 2")
    verifier.add_ms_instance(
        "msdoc-stepping-stone", (
        "15 10000 -t 3.0 -I 6 0 7 0 0 8 0 -m 1 2 2.5 -m 2 1 2.5 -m 2 3 2.5 "
        "-m 3 2 2.5 -m 4 5 2.5 -m 5 4 2.5 -m 5 6 2.5 -m 6 5 2.5 -em 2.0 3 4 "
        "2.5 -em 2.0 4 3 2.5"))

    # The order of simultaneous events matters in ms.
    verifier.add_ms_instance(
        "simultaneous-ex1", "10 10000 -t 2.0 -eN 0.3 0.5 -eG .3 7.0")
    # Add a bunch more instances...
    verifier.add_ms_instance(
        "zero-growth-rate", "10 10000 -t 2.0 -G 6.93 -eG 0.2 0.0 -eN 0.3 0.5")
    # Some examples provided by Konrad Lohse
    verifier.add_ms_instance(
        "konrad-1", (
        "4 1000 -t 2508 -I 2 2 2 0 -n 2 2.59 -ma x 0 1.502 x -ej 0.9485 1 2 "
        "-r 23.76 3000"))
    verifier.add_ms_instance(
        "konrad-2", (
        "3 10000 -t 0.423 -I 3 1 1 1 -es 0.0786 1 0.946635 -ej 0.0786 4 3 "
        "-ej 0.189256 1 2 -ej 0.483492 2 3"))
    verifier.add_ms_instance(
        "konrad-3", (
        "100 100 -t 2 -I 10 10 10 10 10 10 10 10 10 10 10 0.001 "))

    # Add some random instances.
    verifier.add_random_instance("random1")
    verifier.add_random_instance("random2", num_demographic_events=10)
    # verifier.add_random_instance("random2", num_populations=3)

    # Add analytical checks
    verifier.add_s_analytical_check()
    verifier.add_total_branch_length_analytical_check()

    keys = None
    if len(sys.argv) > 1:
        keys = sys.argv[1:]

    verifier.run(keys)

if __name__ == "__main__":
    main()<|MERGE_RESOLUTION|>--- conflicted
+++ resolved
@@ -87,11 +87,7 @@
         mig_events = [None for j in range(replicates)]
         for j in range(replicates):
             sim.reset()
-<<<<<<< HEAD
-            sim.set_random_seed(j + 1)
-=======
             sim.set_random_seed(None)
->>>>>>> b3848f2c
             sim.run()
             num_trees[j] = sim.get_num_breakpoints() + 1
             time[j] = sim.get_time()
